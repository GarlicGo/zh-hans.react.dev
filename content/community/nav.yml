- title: 社区资源
  items:
    - id: support
      title: 技术支持
    - id: courses
      title: 课程
    - id: examples
      title: 示例
    - id: meetups
      title: 线下交流
    - id: conferences
      title: 会议
    - id: articles
      title: 文章
    - id: podcasts
      title: 播客
    - id: videos
      title: 视频
    - id: external-resources
      title: 外部资源
- title: 工具
  items:
    - id: debugging-tools
      title: 调试
    - id: component-workbenches
      title: 组件工具集
    - id: jsx-integrations
      title: JSX 集成
    - id: starter-kits
      title: 脚手架
    - id: routing
      title: 路由
    - id: model-management
      title: 模型管理
    - id: data-fetching
<<<<<<< HEAD
      title: 数据交互
    - id: testing
      title: 测试
=======
      title: Data Fetching
>>>>>>> a2a90511
    - id: ui-components
      title: UI 组件库
    - id: misc
      title: 杂项<|MERGE_RESOLUTION|>--- conflicted
+++ resolved
@@ -33,13 +33,7 @@
     - id: model-management
       title: 模型管理
     - id: data-fetching
-<<<<<<< HEAD
       title: 数据交互
-    - id: testing
-      title: 测试
-=======
-      title: Data Fetching
->>>>>>> a2a90511
     - id: ui-components
       title: UI 组件库
     - id: misc
