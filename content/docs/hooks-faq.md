---
id: hooks-faq
title: Hooks FAQ
permalink: docs/hooks-faq.html
prev: hooks-reference.html
---

*Hooks* are a new addition in React 16.8. They let you use state and other React features without writing a class.

This page answers some of the frequently asked questions about [Hooks](/docs/hooks-overview.html).

<!--
  if you ever need to regenerate this, this snippet in the devtools console might help:

  $$('.anchor').map(a =>
    `${' '.repeat(2 * +a.parentNode.nodeName.slice(1))}` +
    `[${a.parentNode.textContent}](${a.getAttribute('href')})`
  ).join('\n')
-->

* **[Adoption Strategy](#adoption-strategy)**
  * [Which versions of React include Hooks?](#which-versions-of-react-include-hooks)
  * [Do I need to rewrite all my class components?](#do-i-need-to-rewrite-all-my-class-components)
  * [What can I do with Hooks that I couldn't with classes?](#what-can-i-do-with-hooks-that-i-couldnt-with-classes)
  * [How much of my React knowledge stays relevant?](#how-much-of-my-react-knowledge-stays-relevant)
  * [Should I use Hooks, classes, or a mix of both?](#should-i-use-hooks-classes-or-a-mix-of-both)
  * [Do Hooks cover all use cases for classes?](#do-hooks-cover-all-use-cases-for-classes)
  * [Do Hooks replace render props and higher-order components?](#do-hooks-replace-render-props-and-higher-order-components)
  * [What do Hooks mean for popular APIs like Redux connect() and React Router?](#what-do-hooks-mean-for-popular-apis-like-redux-connect-and-react-router)
  * [Do Hooks work with static typing?](#do-hooks-work-with-static-typing)
  * [How to test components that use Hooks?](#how-to-test-components-that-use-hooks)
  * [What exactly do the lint rules enforce?](#what-exactly-do-the-lint-rules-enforce)
* **[From Classes to Hooks](#from-classes-to-hooks)**
  * [How do lifecycle methods correspond to Hooks?](#how-do-lifecycle-methods-correspond-to-hooks)
  * [Is there something like instance variables?](#is-there-something-like-instance-variables)
  * [Should I use one or many state variables?](#should-i-use-one-or-many-state-variables)
  * [Can I run an effect only on updates?](#can-i-run-an-effect-only-on-updates)
  * [How to get the previous props or state?](#how-to-get-the-previous-props-or-state)
  * [How do I implement getDerivedStateFromProps?](#how-do-i-implement-getderivedstatefromprops)
  * [Is there something like forceUpdate?](#is-there-something-like-forceupdate)
  * [Can I make a ref to a function component?](#can-i-make-a-ref-to-a-function-component)
  * [What does const [thing, setThing] = useState() mean?](#what-does-const-thing-setthing--usestate-mean)
* **[Performance Optimizations](#performance-optimizations)**
  * [Can I skip an effect on updates?](#can-i-skip-an-effect-on-updates)
  * [How do I implement shouldComponentUpdate?](#how-do-i-implement-shouldcomponentupdate)
  * [How to memoize calculations?](#how-to-memoize-calculations)
  * [How to create expensive objects lazily?](#how-to-create-expensive-objects-lazily)
  * [Are Hooks slow because of creating functions in render?](#are-hooks-slow-because-of-creating-functions-in-render)
  * [How to avoid passing callbacks down?](#how-to-avoid-passing-callbacks-down)
  * [How to read an often-changing value from useCallback?](#how-to-read-an-often-changing-value-from-usecallback)
* **[Under the Hood](#under-the-hood)**
  * [How does React associate Hook calls with components?](#how-does-react-associate-hook-calls-with-components)
  * [What is the prior art for Hooks?](#what-is-the-prior-art-for-hooks)

## Adoption Strategy {#adoption-strategy}

<<<<<<< HEAD
### Which versions of React include Hooks?
=======
### Which versions of React include Hooks? {#which-versions-of-react-include-hooks}
>>>>>>> aada3a30

Starting with 16.8.0, React includes a stable implementation of React Hooks for:

* React DOM
* React DOM Server
* React Test Renderer
* React Shallow Renderer

Note that **to enable Hooks, all React packages need to be 16.8.0 or higher**. Hooks won't work if you forget to update, for example, React DOM.

React Native will fully support Hooks in its next stable release.

<<<<<<< HEAD
### Do I need to rewrite all my class components?

No. There are [no plans](/docs/hooks-intro.html#gradual-adoption-strategy) to remove classes from React -- we all need to keep shipping products and can't afford rewrites. We recommend trying Hooks in new code.

### What can I do with Hooks that I couldn't with classes?

Hooks offer a powerful and expressive new way to reuse functionality between components. ["Building Your Own Hooks"](/docs/hooks-custom.html) provides a glimpse of what's possible. [This article](https://medium.com/@dan_abramov/making-sense-of-react-hooks-fdbde8803889) by a React core team member dives deeper into the new capabilities unlocked by Hooks.

### How much of my React knowledge stays relevant?
=======
### Do I need to rewrite all my class components? {#do-i-need-to-rewrite-all-my-class-components}

No. There are [no plans](/docs/hooks-intro.html#gradual-adoption-strategy) to remove classes from React -- we all need to keep shipping products and can't afford rewrites. We recommend trying Hooks in new code.

### What can I do with Hooks that I couldn't with classes? {#what-can-i-do-with-hooks-that-i-couldnt-with-classes}

Hooks offer a powerful and expressive new way to reuse functionality between components. ["Building Your Own Hooks"](/docs/hooks-custom.html) provides a glimpse of what's possible. [This article](https://medium.com/@dan_abramov/making-sense-of-react-hooks-fdbde8803889) by a React core team member dives deeper into the new capabilities unlocked by Hooks.

### How much of my React knowledge stays relevant? {#how-much-of-my-react-knowledge-stays-relevant}
>>>>>>> aada3a30

Hooks are a more direct way to use the React features you already know -- such as state, lifecycle, context, and refs. They don't fundamentally change how React works, and your knowledge of components, props, and top-down data flow is just as relevant.

Hooks do have a learning curve of their own. If there's something missing in this documentation, [raise an issue](https://github.com/reactjs/reactjs.org/issues/new) and we'll try to help.

### Should I use Hooks, classes, or a mix of both? {#should-i-use-hooks-classes-or-a-mix-of-both}

When you're ready, we'd encourage you to start trying Hooks in new components you write. Make sure everyone on your team is on board with using them and familiar with this documentation. We don't recommend rewriting your existing classes to Hooks unless you planned to rewrite them anyway (e.g. to fix bugs).

You can't use Hooks *inside* of a class component, but you can definitely mix classes and function components with Hooks in a single tree. Whether a component is a class or a function that uses Hooks is an implementation detail of that component. In the longer term, we expect Hooks to be the primary way people write React components.

### Do Hooks cover all use cases for classes? {#do-hooks-cover-all-use-cases-for-classes}

Our goal is for Hooks to cover all use cases for classes as soon as possible. There are no Hook equivalents to the uncommon `getSnapshotBeforeUpdate` and `componentDidCatch` lifecycles yet, but we plan to add them soon.

It is an early time for Hooks, and some third-party libraries might not be compatible with Hooks at the moment.

### Do Hooks replace render props and higher-order components? {#do-hooks-replace-render-props-and-higher-order-components}

Often, render props and higher-order components render only a single child. We think Hooks are a simpler way to serve this use case. There is still a place for both patterns (for example, a virtual scroller component might have a `renderItem` prop, or a visual container component might have its own DOM structure). But in most cases, Hooks will be sufficient and can help reduce nesting in your tree.

### What do Hooks mean for popular APIs like Redux `connect()` and React Router? {#what-do-hooks-mean-for-popular-apis-like-redux-connect-and-react-router}

You can continue to use the exact same APIs as you always have; they'll continue to work.

In the future, new versions of these libraries might also export custom Hooks such as `useRedux()` or `useRouter()` that let you use the same features without needing wrapper components.

### Do Hooks work with static typing? {#do-hooks-work-with-static-typing}

Hooks were designed with static typing in mind. Because they're functions, they are easier to type correctly than patterns like higher-order components. The latest Flow and TypeScript React definitions include support for React Hooks.

Importantly, custom Hooks give you the power to constrain React API if you'd like to type them more strictly in some way. React gives you the primitives, but you can combine them in different ways than what we provide out of the box.

### How to test components that use Hooks? {#how-to-test-components-that-use-hooks}

From React's point of view, a component using Hooks is just a regular component. If your testing solution doesn't rely on React internals, testing components with Hooks shouldn't be different from how you normally test components.

For example, let's say we have this counter component:

```js
function Example() {
  const [count, setCount] = useState(0);
  useEffect(() => {
    document.title = `You clicked ${count} times`;
  });
  return (
    <div>
      <p>You clicked {count} times</p>
      <button onClick={() => setCount(count + 1)}>
        Click me
      </button>
    </div>
  );
}
```

We'll test it using React DOM. To make sure that the behavior matches what happens in the browser, we'll wrap the code rendering and updating it into [`ReactTestUtils.act()`](/docs/test-utils.html#act) calls:

```js{3,20-22,29-31}
import React from 'react';
import ReactDOM from 'react-dom';
import { act } from 'react-dom/test-utils';
import Counter from './Counter';

let container;

beforeEach(() => {
  container = document.createElement('div');
  document.body.appendChild(container);
});

afterEach(() => {
  document.body.removeChild(container);
  container = null;
});

it('can render and update a counter', () => {
  // Test first render and effect
  act(() => {
    ReactDOM.render(<Counter />, container);
  });
  const button = container.querySelector('button');
  const label = container.querySelector('p');
  expect(label.textContent).toBe('You clicked 0 times');
  expect(document.title).toBe('You clicked 0 times');

  // Test second render and effect
  act(() => {
    button.dispatchEvent(new MouseEvent('click', {bubbles: true}));
  });
  expect(label.textContent).toBe('You clicked 1 times');
  expect(document.title).toBe('You clicked 1 times');
});
```

The calls to `act()` will also flush the effects inside of them.

If you need to test a custom Hook, you can do so by creating a component in your test, and using your Hook from it. Then you can test the component you wrote.

To reduce the boilerplate, we recommend using [`react-testing-library`](https://git.io/react-testing-library) which is designed to encourage writing tests that use your components as the end users do.

<<<<<<< HEAD
### What exactly do the [lint rules](https://www.npmjs.com/package/eslint-plugin-react-hooks) enforce?
=======
### What exactly do the [lint rules](https://www.npmjs.com/package/eslint-plugin-react-hooks) enforce? {#what-exactly-do-the-lint-rules-enforce}
>>>>>>> aada3a30

We provide an [ESLint plugin](https://www.npmjs.com/package/eslint-plugin-react-hooks) that enforces [rules of Hooks](/docs/hooks-rules.html) to avoid bugs. It assumes that any function starting with "`use`" and a capital letter right after it is a Hook. We recognize this heuristic isn't perfect and there may be some false positives, but without an ecosystem-wide convention there is just no way to make Hooks work well -- and longer names will discourage people from either adopting Hooks or following the convention.

In particular, the rule enforces that:

* Calls to Hooks are either inside a `PascalCase` function (assumed to be a component) or another `useSomething` function (assumed to be a custom Hook).
* Hooks are called in the same order on every render.

There are a few more heuristics, and they might change over time as we fine-tune the rule to balance finding bugs with avoiding false positives.

## From Classes to Hooks {#from-classes-to-hooks}

### How do lifecycle methods correspond to Hooks? {#how-do-lifecycle-methods-correspond-to-hooks}

* `constructor`: Function components don't need a constructor. You can initialize the state in the [`useState`](/docs/hooks-reference.html#usestate) call. If computing it is expensive, you can pass a function to `useState`.

* `getDerivedStateFromProps`: Schedule an update [while rendering](#how-do-i-implement-getderivedstatefromprops) instead.

* `shouldComponentUpdate`: See `React.memo` [below](#how-do-i-implement-shouldcomponentupdate).

* `render`: This is the function component body itself.

* `componentDidMount`, `componentDidUpdate`, `componentWillUnmount`: The [`useEffect` Hook](/docs/hooks-reference.html#useeffect) can express all combinations of these (including [less](#can-i-skip-an-effect-on-updates) [common](#can-i-run-an-effect-only-on-updates) cases).

* `componentDidCatch` and `getDerivedStateFromError`: There are no Hook equivalents for these methods yet, but they will be added soon.

### Is there something like instance variables? {#is-there-something-like-instance-variables}

Yes! The [`useRef()`](/docs/hooks-reference.html#useref) Hook isn't just for DOM refs. The "ref" object is a generic container whose `current` property is mutable and can hold any value, similar to an instance property on a class.

You can write to it from inside `useEffect`:

```js{2,8}
function Timer() {
  const intervalRef = useRef();

  useEffect(() => {
    const id = setInterval(() => {
      // ...
    });
    intervalRef.current = id;
    return () => {
      clearInterval(intervalRef.current);
    };
  });

  // ...
}
```

If we just wanted to set an interval, we wouldn't need the ref (`id` could be local to the effect), but it's useful if we want to clear the interval from an event handler:

```js{3}
  // ...
  function handleCancelClick() {
    clearInterval(intervalRef.current);
  }
  // ...
```

Conceptually, you can think of refs as similar to instance variables in a class. Unless you're doing [lazy initialization](#how-to-create-expensive-objects-lazily), avoid setting refs during rendering -- this can lead to surprising behavior. Instead, typically you want to modify refs in event handlers and effects.

### Should I use one or many state variables? {#should-i-use-one-or-many-state-variables}

If you're coming from classes, you might be tempted to always call `useState()` once and put all state into a single object. You can do it if you'd like. Here is an example of a component that follows the mouse movement. We keep its position and size in the local state:

```js
function Box() {
  const [state, setState] = useState({ left: 0, top: 0, width: 100, height: 100 });
  // ...
}
```

Now let's say we want to write some logic that changes `left` and `top` when the user moves their mouse. Note how we have to merge these fields into the previous state object manually:

```js{4,5}
  // ...
  useEffect(() => {
    function handleWindowMouseMove(e) {
      // Spreading "...state" ensures we don't "lose" width and height
      setState(state => ({ ...state, left: e.pageX, top: e.pageY }));
    }
    // Note: this implementation is a bit simplified
    window.addEventListener('mousemove', handleWindowMouseMove);
    return () => window.removeEventListener('mousemove', handleWindowMouseMove);
  }, []);
  // ...
```

This is because when we update a state variable, we *replace* its value. This is different from `this.setState` in a class, which *merges* the updated fields into the object.

If you miss automatic merging, you can write a custom `useLegacyState` Hook that merges object state updates. However, instead **we recommend to split state into multiple state variables based on which values tend to change together.**

For example, we could split our component state into `position` and `size` objects, and always replace the `position` with no need for merging:

```js{2,7}
function Box() {
  const [position, setPosition] = useState({ left: 0, top: 0 });
  const [size, setSize] = useState({ width: 100, height: 100 });

  useEffect(() => {
    function handleWindowMouseMove(e) {
      setPosition({ left: e.pageX, top: e.pageY });
    }
    // ...
```

Separating independent state variables also has another benefit. It makes it easy to later extract some related logic into a custom Hook, for example:

```js{2,7}
function Box() {
  const position = useWindowPosition();
  const [size, setSize] = useState({ width: 100, height: 100 });
  // ...
}

function useWindowPosition() {
  const [position, setPosition] = useState({ left: 0, top: 0 });
  useEffect(() => {
    // ...
  }, []);
  return position;
}
```

Note how we were able to move the `useState` call for the `position` state variable and the related effect into a custom Hook without changing their code. If all state was in a single object, extracting it would be more difficult.

Both putting all state in a single `useState` call, and having a `useState` call per each field can work. Components tend to be most readable when you find a balance between these two extremes, and group related state into a few independent state variables. If the state logic becomes complex, we recommend [managing it with a reducer](/docs/hooks-reference.html#usereducer) or a custom Hook.

### Can I run an effect only on updates? {#can-i-run-an-effect-only-on-updates}

This is a rare use case. If you need it, you can [use a mutable ref](#is-there-something-like-instance-variables) to manually store a boolean value corresponding to whether you are on the first or a subsequent render, then check that flag in your effect. (If you find yourself doing this often, you could create a custom Hook for it.)

### How to get the previous props or state? {#how-to-get-the-previous-props-or-state}

Currently, you can do it manually [with a ref](#is-there-something-like-instance-variables):

```js{6,8}
function Counter() {
  const [count, setCount] = useState(0);

  const prevCountRef = useRef();
  useEffect(() => {
    prevCountRef.current = count;
  });
  const prevCount = prevCountRef.current;

  return <h1>Now: {count}, before: {prevCount}</h1>;
}
```

This might be a bit convoluted but you can extract it into a custom Hook:

```js{3,7}
function Counter() {
  const [count, setCount] = useState(0);
  const prevCount = usePrevious(count);
  return <h1>Now: {count}, before: {prevCount}</h1>;
}

function usePrevious(value) {
  const ref = useRef();
  useEffect(() => {
    ref.current = value;
  });
  return ref.current;
}
```

Note how this would work for props, state, or any other calculated value.

```js{5}
function Counter() {
  const [count, setCount] = useState(0);

  const calculation = count * 100;
  const prevCalculation = usePrevious(calculation);
  // ...
  ```

It's possible that in the future React will provide a `usePrevious` Hook out of the box since it's a relatively common use case.

See also [the recommended pattern for derived state](#how-do-i-implement-getderivedstatefromprops).

### How do I implement `getDerivedStateFromProps`?

While you probably [don't need it](/blog/2018/06/07/you-probably-dont-need-derived-state.html), in rare cases that you do (such as implementing a `<Transition>` component), you can update the state right during rendering. React will re-run the component with updated state immediately after exiting the first render so it wouldn't be expensive.

Here, we store the previous value of the `row` prop in a state variable so that we can compare:

```js
function ScrollView({row}) {
  let [isScrollingDown, setIsScrollingDown] = useState(false);
  let [prevRow, setPrevRow] = useState(null);

  if (row !== prevRow) {
    // Row changed since last render. Update isScrollingDown.
    setIsScrollingDown(prevRow !== null && row > prevRow);
    setPrevRow(row);
  }

  return `Scrolling down: ${isScrollingDown}`;
}
```

This might look strange at first, but an update during rendering is exactly what `getDerivedStateFromProps` has always been like conceptually.

### Is there something like forceUpdate?

Both `useState` and `useReducer` Hooks [bail out of updates](/docs/hooks-reference.html#bailing-out-of-a-state-update) if the next value is the same as the previous one. Mutating state in place and calling `setState` will not cause a re-render.

Normally, you shouldn't mutate local state in React. However, as an escape hatch, you can use an incrementing counter to force a re-render even if the state has not changed:

```js
  const [ignored, forceUpdate] = useReducer(x => x + 1, 0);

  function handleClick() {
    forceUpdate();
  }
```

Try to avoid this pattern if possible.

### Can I make a ref to a function component?

While you shouldn't need this often, you may expose some imperative methods to a parent component with the [`useImperativeHandle`](/docs/hooks-reference.html#useimperativehandle) Hook.

### What does `const [thing, setThing] = useState()` mean?

If you're not familiar with this syntax, check out the [explanation](/docs/hooks-state.html#tip-what-do-square-brackets-mean) in the State Hook documentation.


## Performance Optimizations

### Can I skip an effect on updates?

Yes. See [conditionally firing an effect](/docs/hooks-reference.html#conditionally-firing-an-effect). Note that forgetting to handle updates often [introduces bugs](/docs/hooks-effect.html#explanation-why-effects-run-on-each-update), which is why this isn't the default behavior.

### How do I implement `shouldComponentUpdate`?

You can wrap a function component with `React.memo` to shallowly compare its props:

```js
const Button = React.memo((props) => {
  // your component
});
```

It's not a Hook because it doesn't compose like Hooks do. `React.memo` is equivalent to `PureComponent`, but it only compares props. (You can also add a second argument to specify a custom comparison function that takes the old and new props. If it returns true, the update is skipped.)

`React.memo` doesn't compare state because there is no single state object to compare. But you can make children pure too, or even [optimize individual children with `useMemo`](/docs/hooks-faq.html#how-to-memoize-calculations).


### How to memoize calculations?

The [`useMemo`](/docs/hooks-reference.html#usememo) Hook lets you cache calculations between multiple renders by "remembering" the previous computation:

```js
const memoizedValue = useMemo(() => computeExpensiveValue(a, b), [a, b]);
```

This code calls `computeExpensiveValue(a, b)`. But if the inputs `[a, b]` haven't changed since the last value, `useMemo` skips calling it a second time and simply reuses the last value it returned.

Remember that the function passed to `useMemo` runs during rendering. Don't do anything there that you wouldn't normally do while rendering. For example, side effects belong in `useEffect`, not `useMemo`.

**You may rely on `useMemo` as a performance optimization, not as a semantic guarantee.** In the future, React may choose to "forget" some previously memoized values and recalculate them on next render, e.g. to free memory for offscreen components. Write your code so that it still works without `useMemo` — and then add it to optimize performance. (For rare cases when a value must *never* be recomputed, you can [lazily initialize](#how-to-create-expensive-objects-lazily) a ref.)

Conveniently, `useMemo` also lets you skip an expensive re-render of a child:

```js
function Parent({ a, b }) {
  // Only re-rendered if `a` changes:
  const child1 = useMemo(() => <Child1 a={a} />, [a]);
  // Only re-rendered if `b` changes:
  const child2 = useMemo(() => <Child2 b={b} />, [b]);
  return (
    <>
      {child1}
      {child2}
    </>
  )
}
```

Note that this approach won't work in a loop because Hook calls [can't](/docs/hooks-rules.html) be placed inside loops. But you can extract a separate component for the list item, and call `useMemo` there.

### How to create expensive objects lazily?

`useMemo` lets you [memoize an expensive calculation](#how-to-memoize-calculations) if the inputs are the same. However, it only serves as a hint, and doesn't *guarantee* the computation won't re-run. But sometimes need to be sure an object is only created once.

**The first common use case is when creating the initial state is expensive:**

```js
function Table(props) {
  // ⚠️ createRows() is called on every render
  const [rows, setRows] = useState(createRows(props.count));
  // ...
}
```

To avoid re-creating the ignored initial state, we can pass a **function** to `useState`:

```js
function Table(props) {
  // ✅ createRows() is only called once
  const [rows, setRows] = useState(() => createRows(props.count));
  // ...
}
```

React will only call this function during the first render. See the [`useState` API reference](/docs/hooks-reference.html#usestate).

**You might also occasionally want to avoid re-creating the `useRef()` initial value.** For example, maybe you want to ensure some imperative class instance only gets created once:

```js
function Image(props) {
  // ⚠️ IntersectionObserver is created on every render
  const ref = useRef(new IntersectionObserver(onIntersect));
  // ...
}
```

`useRef` **does not** accept a special function overload like `useState`. Instead, you can write your own function that creates and sets it lazily:

```js
function Image(props) {
  const ref = useRef(null);

  // ✅ IntersectionObserver is created lazily once
  function getObserver() {
    let observer = ref.current;
    if (observer !== null) {
      return observer;
    }
    let newObserver = new IntersectionObserver(onIntersect);
    ref.current = newObserver;
    return newObserver;
  }

  // When you need it, call getObserver()
  // ...
}
```

This avoids creating an expensive object until it's truly needed for the first time. If you use Flow or TypeScript, you can also give `getObserver()` a non-nullable type for convenience.


### Are Hooks slow because of creating functions in render?

No. In modern browsers, the raw performance of closures compared to classes doesn't differ significantly except in extreme scenarios.

In addition, consider that the design of Hooks is more efficient in a couple ways:

* Hooks avoid a lot of the overhead that classes require, like the cost of creating class instances and binding event handlers in the constructor.

* **Idiomatic code using Hooks doesn't need the deep component tree nesting** that is prevalent in codebases that use higher-order components, render props, and context. With smaller component trees, React has less work to do.

Traditionally, performance concerns around inline functions in React have been related to how passing new callbacks on each render breaks `shouldComponentUpdate` optimizations in child components. Hooks approach this problem from three sides.

* The [`useCallback`](/docs/hooks-reference.html#usecallback) Hook lets you keep the same callback reference between re-renders so that `shouldComponentUpdate` continues to work:

    ```js{2}
    // Will not change unless `a` or `b` changes
    const memoizedCallback = useCallback(() => {
      doSomething(a, b);
    }, [a, b]);
    ```

* The [`useMemo` Hook](/docs/hooks-faq.html#how-to-memoize-calculations) makes it easier to control when individual children update, reducing the need for pure components.

* Finally, the `useReducer` Hook reduces the need to pass callbacks deeply, as explained below.

### How to avoid passing callbacks down?

We've found that most people don't enjoy manually passing callbacks through every level of a component tree. Even though it is more explicit, it can feel like a lot of "plumbing".

In large component trees, an alternative we recommend is to pass down a `dispatch` function from [`useReducer`](/docs/hooks-reference.html#usereducer) via context:

```js{4,5}
const TodosDispatch = React.createContext(null);

function TodosApp() {
  // Tip: `dispatch` won't change between re-renders
  const [todos, dispatch] = useReducer(todosReducer);

  return (
    <TodosDispatch.Provider value={dispatch}>
      <DeepTree todos={todos} />
    </TodosDispatch.Provider>
  );
}
```

Any child in the tree inside `TodosApp` can use the `dispatch` function to pass actions up to `TodosApp`:

```js{2,3}
function DeepChild(props) {
  // If we want to perform an action, we can get dispatch from context.
  const dispatch = useContext(TodosDispatch);

  function handleClick() {
    dispatch({ type: 'add', text: 'hello' });
  }

  return (
    <button onClick={handleClick}>Add todo</button>
  );
}
```

This is both more convenient from the maintenance perspective (no need to keep forwarding callbacks), and avoids the callback problem altogether. Passing `dispatch` down like this is the recommended pattern for deep updates.

Note that you can still choose whether to pass the application *state* down as props (more explicit) or as context (more convenient for very deep updates). If you use context to pass down the state too, use two different context types -- the `dispatch` context never changes, so components that read it don't need to rerender unless they also need the application state.

### How to read an often-changing value from `useCallback`?

>Note
>
>We recommend to [pass `dispatch` down in context](#how-to-avoid-passing-callbacks-down) rather than individual callbacks in props. The approach below is only mentioned here for completeness and as an escape hatch.
>
>Also note that this pattern might cause problems in the [concurrent mode](/blog/2018/03/27/update-on-async-rendering.html). We plan to provide more ergonomic alternatives in the future, but the safest solution right now is to always invalidate the callback if some value it depends on changes.

In some rare cases you might need to memoize a callback with [`useCallback`](/docs/hooks-reference.html#usecallback) but the memoization doesn't work very well because the inner function has to be re-created too often. If the function you're memoizing is an event handler and isn't used during rendering, you can use [ref as an instance variable](#is-there-something-like-instance-variables), and save the last committed value into it manually:

```js{6,10}
function Form() {
  const [text, updateText] = useState('');
  const textRef = useRef();

  useLayoutEffect(() => {
    textRef.current = text; // Write it to the ref
  });

  const handleSubmit = useCallback(() => {
    const currentText = textRef.current; // Read it from the ref
    alert(currentText);
  }, [textRef]); // Don't recreate handleSubmit like [text] would do

  return (
    <>
      <input value={text} onChange={e => updateText(e.target.value)} />
      <ExpensiveTree onSubmit={handleSubmit} />
    </>
  );
}
```

This is a rather convoluted pattern but it shows that you can do this escape hatch optimization if you need it. It's more bearable if you extract it to a custom Hook:

```js{4,16}
function Form() {
  const [text, updateText] = useState('');
  // Will be memoized even if `text` changes:
  const handleSubmit = useEventCallback(() => {
    alert(text);
  }, [text]);

  return (
    <>
      <input value={text} onChange={e => updateText(e.target.value)} />
      <ExpensiveTree onSubmit={handleSubmit} />
    </>
  );
}

function useEventCallback(fn, dependencies) {
  const ref = useRef(() => {
    throw new Error('Cannot call an event handler while rendering.');
  });

  useLayoutEffect(() => {
    ref.current = fn;
  }, [fn, ...dependencies]);

  return useCallback(() => {
    const fn = ref.current;
    return fn();
  }, [ref]);
}
```

In either case, we **don't recommend this pattern** and only show it here for completeness. Instead, it is preferable to [avoid passing callbacks deep down](#how-to-avoid-passing-callbacks-down).


## Under the Hood

### How does React associate Hook calls with components?

React keeps track of the currently rendering component. Thanks to the [Rules of Hooks](/docs/hooks-rules.html), we know that Hooks are only called from React components (or custom Hooks -- which are also only called from React components).

There is an internal list of "memory cells" associated with each component. They're just JavaScript objects where we can put some data. When you call a Hook like `useState()`, it reads the current cell (or initializes it during the first render), and then moves the pointer to the next one. This is how multiple `useState()` calls each get independent local state.

### What is the prior art for Hooks?

Hooks synthesize ideas from several different sources:

* Our old experiments with functional APIs in the [react-future](https://github.com/reactjs/react-future/tree/master/07%20-%20Returning%20State) repository.
* React community's experiments with render prop APIs, including [Ryan Florence](https://github.com/ryanflorence)'s [Reactions Component](https://github.com/reactions/component).
* [Dominic Gannaway](https://github.com/trueadm)'s [`adopt` keyword](https://gist.github.com/trueadm/17beb64288e30192f3aa29cad0218067) proposal as a sugar syntax for render props.
* State variables and state cells in [DisplayScript](http://displayscript.org/introduction.html).
* [Reducer components](https://reasonml.github.io/reason-react/docs/en/state-actions-reducer.html) in ReasonReact.
* [Subscriptions](http://reactivex.io/rxjs/class/es6/Subscription.js~Subscription.html) in Rx.
* [Algebraic effects](https://github.com/ocamllabs/ocaml-effects-tutorial#2-effectful-computations-in-a-pure-setting) in Multicore OCaml.

[Sebastian Markbåge](https://github.com/sebmarkbage) came up with the original design for Hooks, later refined by [Andrew Clark](https://github.com/acdlite), [Sophie Alpert](https://github.com/sophiebits), [Dominic Gannaway](https://github.com/trueadm), and other members of the React team.<|MERGE_RESOLUTION|>--- conflicted
+++ resolved
@@ -54,11 +54,7 @@
 
 ## Adoption Strategy {#adoption-strategy}
 
-<<<<<<< HEAD
-### Which versions of React include Hooks?
-=======
 ### Which versions of React include Hooks? {#which-versions-of-react-include-hooks}
->>>>>>> aada3a30
 
 Starting with 16.8.0, React includes a stable implementation of React Hooks for:
 
@@ -71,27 +67,15 @@
 
 React Native will fully support Hooks in its next stable release.
 
-<<<<<<< HEAD
-### Do I need to rewrite all my class components?
+### Do I need to rewrite all my class components? {#do-i-need-to-rewrite-all-my-class-components}
 
 No. There are [no plans](/docs/hooks-intro.html#gradual-adoption-strategy) to remove classes from React -- we all need to keep shipping products and can't afford rewrites. We recommend trying Hooks in new code.
 
-### What can I do with Hooks that I couldn't with classes?
+### What can I do with Hooks that I couldn't with classes? {#what-can-i-do-with-hooks-that-i-couldnt-with-classes}
 
 Hooks offer a powerful and expressive new way to reuse functionality between components. ["Building Your Own Hooks"](/docs/hooks-custom.html) provides a glimpse of what's possible. [This article](https://medium.com/@dan_abramov/making-sense-of-react-hooks-fdbde8803889) by a React core team member dives deeper into the new capabilities unlocked by Hooks.
 
-### How much of my React knowledge stays relevant?
-=======
-### Do I need to rewrite all my class components? {#do-i-need-to-rewrite-all-my-class-components}
-
-No. There are [no plans](/docs/hooks-intro.html#gradual-adoption-strategy) to remove classes from React -- we all need to keep shipping products and can't afford rewrites. We recommend trying Hooks in new code.
-
-### What can I do with Hooks that I couldn't with classes? {#what-can-i-do-with-hooks-that-i-couldnt-with-classes}
-
-Hooks offer a powerful and expressive new way to reuse functionality between components. ["Building Your Own Hooks"](/docs/hooks-custom.html) provides a glimpse of what's possible. [This article](https://medium.com/@dan_abramov/making-sense-of-react-hooks-fdbde8803889) by a React core team member dives deeper into the new capabilities unlocked by Hooks.
-
 ### How much of my React knowledge stays relevant? {#how-much-of-my-react-knowledge-stays-relevant}
->>>>>>> aada3a30
 
 Hooks are a more direct way to use the React features you already know -- such as state, lifecycle, context, and refs. They don't fundamentally change how React works, and your knowledge of components, props, and top-down data flow is just as relevant.
 
@@ -193,11 +177,7 @@
 
 To reduce the boilerplate, we recommend using [`react-testing-library`](https://git.io/react-testing-library) which is designed to encourage writing tests that use your components as the end users do.
 
-<<<<<<< HEAD
-### What exactly do the [lint rules](https://www.npmjs.com/package/eslint-plugin-react-hooks) enforce?
-=======
 ### What exactly do the [lint rules](https://www.npmjs.com/package/eslint-plugin-react-hooks) enforce? {#what-exactly-do-the-lint-rules-enforce}
->>>>>>> aada3a30
 
 We provide an [ESLint plugin](https://www.npmjs.com/package/eslint-plugin-react-hooks) that enforces [rules of Hooks](/docs/hooks-rules.html) to avoid bugs. It assumes that any function starting with "`use`" and a capital letter right after it is a Hook. We recognize this heuristic isn't perfect and there may be some false positives, but without an ecosystem-wide convention there is just no way to make Hooks work well -- and longer names will discourage people from either adopting Hooks or following the convention.
 
