--- conflicted
+++ resolved
@@ -226,20 +226,12 @@
 }
 
 export default function App() {
-<<<<<<< HEAD
   const [roomId, setRoomId] = useState('综合');
-=======
-  const [roomId, setRoomId] = useState('所有');
->>>>>>> 16dc27b4
   const [show, setShow] = useState(false);
   return (
     <>
       <label>
-<<<<<<< HEAD
-        选择聊天室:{' '}
-=======
         选择聊天室：{' '}
->>>>>>> 16dc27b4
         <select
           value={roomId}
           onChange={e => setRoomId(e.target.value)}
@@ -261,11 +253,7 @@
 
 ```js chat.js
 export function createConnection(serverUrl, roomId) {
-<<<<<<< HEAD
   // 实际的实现将会连接到服务器
-=======
-  // 真正的实现实际上会连接到服务器
->>>>>>> 16dc27b4
   return {
     connect() {
       console.log('✅ 连接到 "' + roomId + '" 房间，位于' + serverUrl + '...');
@@ -438,19 +426,11 @@
 }
 
 export default function App() {
-<<<<<<< HEAD
   const [roomId, setRoomId] = useState('综合');
   return (
     <>
       <label>
-        选择聊天室:{' '}
-=======
-  const [roomId, setRoomId] = useState('所有');
-  return (
-    <>
-      <label>
         选择聊天室：{' '}
->>>>>>> 16dc27b4
         <select
           value={roomId}
           onChange={e => setRoomId(e.target.value)}
@@ -469,11 +449,7 @@
 
 ```js chat.js
 export function createConnection(serverUrl, roomId) {
-<<<<<<< HEAD
   // 实际的实现将会连接到服务器
-=======
-  // 真正的实现实际上会连接到服务器
->>>>>>> 16dc27b4
   return {
     connect() {
       console.log('✅ 连接到 "' + roomId + '" 房间，位于' + serverUrl + '...');
@@ -553,11 +529,7 @@
 
 ```js chat.js
 export function createConnection(serverUrl, roomId) {
-<<<<<<< HEAD
   // 实际的实现将会连接到服务器
-=======
-  // 真正的实现实际上会连接到服务器
->>>>>>> 16dc27b4
   return {
     connect() {
       console.log('✅ 连接到 "' + roomId + '" 房间，位于' + serverUrl + '...');
@@ -653,19 +625,11 @@
 }
 
 export default function App() {
-<<<<<<< HEAD
   const [roomId, setRoomId] = useState('综合');
   return (
     <>
       <label>
-        选择聊天室:{' '}
-=======
-  const [roomId, setRoomId] = useState('所有');
-  return (
-    <>
-      <label>
         选择聊天室：{' '}
->>>>>>> 16dc27b4
         <select
           value={roomId}
           onChange={e => setRoomId(e.target.value)}
@@ -684,11 +648,7 @@
 
 ```js chat.js
 export function createConnection(serverUrl, roomId) {
-<<<<<<< HEAD
   // 实际的实现将会连接到服务器
-=======
-  // 真正的实现实际上会连接到服务器
->>>>>>> 16dc27b4
   return {
     connect() {
       console.log('✅ 连接到 "' + roomId + '" 房间，位于' + serverUrl + '...');
@@ -860,7 +820,7 @@
   return (
     <>
       <label>
-        选择聊天室:{' '}
+        选择聊天室：{' '}
         <select
           value={roomId}
           onChange={e => setRoomId(e.target.value)}
@@ -935,7 +895,7 @@
   return (
     <>
       <label>
-        选择聊天室:{' '}
+        选择聊天室：{' '}
         <select
           value={roomId}
           onChange={e => setRoomId(e.target.value)}
@@ -1383,7 +1343,7 @@
   return (
     <>
       <label>
-        选择聊天室:{' '}
+        选择聊天室：{' '}
         <select
           value={roomId}
           onChange={e => setRoomId(e.target.value)}
@@ -1572,7 +1532,7 @@
   return (
     <>
       <label>
-        选择聊天室:{' '}
+        选择聊天室：{' '}
         <select
           value={roomId}
           onChange={e => setRoomId(e.target.value)}
